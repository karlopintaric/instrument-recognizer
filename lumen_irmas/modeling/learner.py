from tqdm.autonotebook import tqdm
import torch
import torch.optim as optim
import numpy as np
import wandb
import lumen_irmas.modeling.metrics as metrics_module
import lumen_irmas.modeling.loss as loss_module
from lumen_irmas.modeling.utils import init_obj
from lumen_irmas.modeling.models import freeze, unfreeze, LLRD, Ensemble
from abc import ABC, abstractmethod
from typing import Type, Optional
from torch.utils.data import DataLoader
import torch.nn as nn
from lumen_irmas.modeling.loss import DistillationLoss


class BaseLearner(ABC):

    def __init__(self,
                 train_dl: Type[DataLoader], valid_dl: Type[DataLoader],
                 model: Type[nn.Module], config):
        self.train_dl = train_dl
        self.valid_dl = valid_dl
        self.device = "cuda" if torch.cuda.is_available() else "cpu"
        self.model = model.to(self.device)
        self.config = config

    @abstractmethod
    def fit(self,):
        pass

    @abstractmethod
    def _train_epoch(self,):
        pass

    @abstractmethod
    def _test_epoch(self,):
        pass


class Learner(BaseLearner):

    def __init__(self, train_dl, valid_dl, model, config):
        super().__init__(train_dl, valid_dl, model, config)

        self.model = torch.nn.DataParallel(module=self.model,
                                           device_ids=[i for i in range(config.num_gpus)])
        self.loss_fn = init_obj(self.config.loss, loss_module)
        params = LLRD(self.config, self.model)
        self.optimizer = init_obj(self.config.optimizer, optim, params)
        self.scheduler = init_obj(self.config.scheduler, optim.lr_scheduler,
                                  self.optimizer,
                                  max_lr=[param["lr"] for param in params],
                                  epochs=self.config.EPOCHS,
                                  steps_per_epoch=int(np.ceil(len(train_dl)/self.config.num_accum)))

        self.verbose = self.config.verbose
        self.metrics = MetricTracker(self.config.metrics, self.verbose)
        self.scaler = torch.cuda.amp.GradScaler()

        self.train_step = 0
        self.test_step = 0

    def fit(self, model_name: str = "model"):

        loop = tqdm(range(self.config.EPOCHS), leave=False)

        for epoch in loop:

            train_loss = self._train_epoch()
            val_loss = self._test_epoch()

            wandb.log({"train_loss": train_loss,
                       "val_loss": val_loss,
                       "epoch": epoch+1})

            # self.scheduler.step(val_loss)

            if self.verbose:
                print(
                    f'| EPOCH: {epoch+1} | train_loss: {train_loss:.3f} | val_loss: {val_loss:.3f} |\n')
                self.metrics.display()

        torch.save(self.model.module.state_dict(), f"{model_name}.pth")

    def _train_epoch(self, distill: bool = False):

        loop = tqdm(self.train_dl, leave=False)
        self.model.train()

        num_batches = len(self.train_dl)
        train_loss = 0

        for idx, (Xb, yb) in enumerate(loop):

            Xb = Xb.to(self.device)
            yb = yb.to(self.device)

            # forward
            with torch.autocast(device_type=self.device, dtype=torch.float16):
                predictions = self.model(Xb)

                if distill:
                    teacher_outputs = self.teachers(Xb)
                    loss = self.loss_fn(predictions, teacher_outputs, yb)
                else:
                    loss = self.loss_fn(predictions, yb)

                loss /= self.config.num_accum

            # backward
            self.scaler.scale(loss).backward()
            wandb.log({f'lr_param_group_{i}': lr for i,
                      lr in enumerate(self.scheduler.get_last_lr())})

            if ((idx + 1) % self.config.num_accum == 0) or (idx + 1 == num_batches):
                self.scaler.step(self.optimizer)
                self.scaler.update()
                self.scheduler.step()
                self.optimizer.zero_grad()

            # update loop
            loop.set_postfix(loss=loss.item())
            self.train_step += 1
            wandb.log({"train_loss_per_batch": loss.item(),
                       "train_step": self.train_step})
            train_loss += loss.item()

            if distill:
                if (idx+1) % 5000 == 0:
                    val_loss = self._test_epoch()
                    wandb.log({"val_loss": val_loss})

        train_loss /= num_batches

        return train_loss

    def _test_epoch(self):

        loop = tqdm(self.valid_dl, leave=False)
        self.model.eval()

        num_batches = len(self.valid_dl)
        preds = []
        targets = []
        test_loss = 0

        with torch.no_grad():
            for Xb, yb in loop:
                Xb, yb = Xb.to(self.device), yb.to(self.device)
                pred = self.model(Xb)
                loss = self.loss_fn(pred, yb).item()
                self.test_step += 1
                wandb.log({"valid_loss_per_batch": loss,
                           "test_step": self.test_step})
                test_loss += loss

                pred = torch.sigmoid(pred)
                preds.extend(pred.cpu().numpy())
                targets.extend(yb.cpu().numpy())

        preds, targets = np.array(preds), np.array(targets)
        self.metrics.update(preds, targets)
        test_loss /= num_batches

        return test_loss

    def get_preds(self):

        loop = tqdm(self.valid_dl, leave=False)
        self.model.eval()

        preds = []
        targets = []

        with torch.no_grad():
            for Xb, yb in loop:
                Xb, yb = Xb.to(self.device), yb.to(self.device)
                pred = self.model(Xb)
                pred = torch.sigmoid(pred)
                preds.extend(pred.cpu().numpy())
                targets.extend(yb.cpu().numpy())

        preds, targets = np.array(preds), np.array(targets)

        return preds, targets

    def freeze(self):
        self.model = freeze(self.model)

    def unfreeze(self):
        self.model = unfreeze(self.model)


class KDLearner(Learner):

    def __init__(self, train_dl, valid_dl, student_model, teachers, config):
        super().__init__(train_dl, valid_dl, student_model, config)

        self.teachers = Ensemble(
<<<<<<< HEAD
            [nn.DataParallel(teacher.to(self.device)) for teacher in teachers])
=======
            [nn.DataParallel(teacher.eval().to(self.device)) for teacher in teachers])
>>>>>>> d9a5db17
        self.loss_fn = DistillationLoss(self.teachers, self.loss_fn)

    def _train_epoch(self):
        return super()._train_epoch(distill=True)


class MetricTracker:

    def __init__(self, metrics, verbose: bool = True):
        self.metrics_fn = [getattr(metrics_module, metric)
                           for metric in metrics]
        self.verbose = verbose
        self.result = None

    def update(self, preds, targets):

        self.result = {metric.__name__: metric(
            preds, targets) for metric in self.metrics_fn}
        wandb.log(self.result)

    def display(self):
        for k, v in self.result.items():
            print(f'{k}: {v:.2f}')<|MERGE_RESOLUTION|>--- conflicted
+++ resolved
@@ -198,11 +198,7 @@
         super().__init__(train_dl, valid_dl, student_model, config)
 
         self.teachers = Ensemble(
-<<<<<<< HEAD
-            [nn.DataParallel(teacher.to(self.device)) for teacher in teachers])
-=======
             [nn.DataParallel(teacher.eval().to(self.device)) for teacher in teachers])
->>>>>>> d9a5db17
         self.loss_fn = DistillationLoss(self.teachers, self.loss_fn)
 
     def _train_epoch(self):
