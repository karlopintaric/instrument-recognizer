--- conflicted
+++ resolved
@@ -135,11 +135,8 @@
 # wandb
 scripts/wandb/
 
-<<<<<<< HEAD
+
 # temp models
-=======
-# models
->>>>>>> d9a5db17
 weights/
 
 lumen_2023_workshop-main/